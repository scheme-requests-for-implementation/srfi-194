<!DOCTYPE html>
<html lang="en">
  <head>
    <meta charset="utf-8">
    <title>SRFI 194: Random data generators</title>
    <link href="/favicon.png" rel="icon" sizes="192x192" type="image/png">
    <link rel="stylesheet" href="/srfi.css" type="text/css">
    <meta name="viewport" content="width=device-width, initial-scale=1">
  </head>

  <body>

<h1><a href="https://srfi.schemers.org/"><img class="srfi-logo" src="https://srfi.schemers.org/srfi-logo.svg" alt="SRFI logo" /></a>194: Random data generators</h1>

<<<<<<< HEAD
<p>by Shiro Kawai (design), Arvydas Silanskas (implementation),
Linas Vepštas (implementation) John Cowan (editor and shepherd)</p>
=======
<p>by Shiro Kawai (design), Arvydas Silanskas (implementation), John Cowan (editor and shepherd), and Linas Vepštas (implementation)</p>
>>>>>>> 773b25cb

<h2>Status</h2>

<p>This SRFI is currently in <em>draft</em> status.  Here is <a href="https://srfi.schemers.org/srfi-process.html">an explanation</a> of each status that a SRFI can hold.  To provide input on this SRFI, please send email to <code><a href="mailto:srfi+minus+194+at+srfi+dotschemers+dot+org">srfi-194@<span class="antispam">nospam</span>srfi.schemers.org</a></code>.  To subscribe to the list, follow <a href="https://srfi.schemers.org/srfi-list-subscribe.html">these instructions</a>.  You can access previous messages via the mailing list <a href="https://srfi-email.schemers.org/srfi-194">archive</a>.</p>
<ul>
  <li>Received: 2020-05-03</li>
  <li>60-day deadline: 2020-07-03</li>
  <li>Draft #1 published: 2020-05-14</li>
  <li>Draft #2 published: 2020-06-16</li>
  <li>Draft #3 published: 2020-08-06</li>
</ul>

<h2>Abstract</h2>

<p>This SRFI defines a set of
<a href="https://srfi.schemers.org/srfi-158/srfi-158.html">SRFI 158</a>
generators and generator makers that yield random data of specific
ranges and distributions.  It is intended to be implemented on top of
<a href="https://srfi.schemers.org/srfi-27/srfi-27.html">SRFI 27</a>,
which provides the underlying source of random integers and floats.</p>

<h2>Issues</h2>

None at present.

<h2>Rationale</h2>

<p>Most of SRFI 27 is involved with creating and managing random
sources; there are only two generators for getting random numbers,
namely <code>random-integer</code> to get a random but bounded
non-negative exact integer, and <code>random-real</code> to get a
random inexact real number in the unit interval.
(When making use of a non-default random number source, the otherwise
equivalent procedures <code>random-source-make-integers</code>
and <code>random-source-make-reals</code> can be used instead.)

<p>However, it's very often useful to loosen these limitations, to
provide random exact integers or real numbers within any desired
range.  In order to make them easy to use, they are exposed as
generators: choose your bounds and you get a procedure which can
be called without any arguments.  This allows them to participate
freely in the SRFI 158 infrastructure.  In the same way, random
booleans, random characters chosen from a seed string, and strings
of random lengths up to a limit and with characters drawn from the
same kind of seed string are all available.</p>

<p>All these use a uniform distribution of random numbers, but
normal, exponential, geometric, and Poisson distributions also have
their uses.  Finally, if multiple generators are available, uniform
and weighted choices can be made from them to produce a unified
output stream.</p>

<h2>Specification</h2>

<h3 id="Current-random-source" class="subheading">Current random source</h3>

<dl>
<dt id="current_random_source"><code>current-random-source</code></dt>
<dd>
<p>An R7RS or SRFI 39 parameter that provides the random source
for all the procedures in this SRFI.
Its initial value is <code>default-random-source</code>
from SRFI 27.
Use <code>parameterize</code> to specify a dynamic scope
in which a different SRFI 27 random source is used
when creating new generators.
The behavior of existing generators is
not affected by changes to this parameter.
</p>

<dt id="with_random_source"><code>(with-random-source</code><var> random-source thunk</var><code>)</code></dt>

<dd><p>Binds <code>current-random-source</code> to <var>random-source</var>
and then invokes <var>thunk</var> in tail position.</dd>

<dt id="make_random_source_generator"><code>(make-random-source-generator</code><var> i</var><code>)</code></dt>
<dd><p>Returns a generator of random sources.
Each invocation of the generator returns the random source
returned by passing the value of <code>(csurrent-random-source)</code>,
<var>i</var>, and successive integers <var>j</var>
(starting with 0) to the SRFI 27 procedure
<code>random-source-pseudo-randomize!</code>.</p>
<p>The random sources are guaranteed to be distinct as long as
<var>i</var> and <var>j</var> are not too large
and the generator is not called too many times.
What counts as "too large/many" depends on the SRFI 27 implementation;
the sample implementation works correctly
if <var>i</var> &lt; 2<sup>63</sup> and <var>j</var> &lt; 2<sup>51</sup>
and no more than 2<sup>76</sup> values are generated.
</p>
</dd></dl>
<h3 id="Uniform-distributions" class="subheading">Uniform distributions</h3>

<p>These generators generate uniformly distributed values
of various simple Scheme types.</p>
<p>In the following examples, we use the <code>generator-&gt;list</code> procedure to show
some concrete data from the generators.
</p>
<dl>
<dt id="index-integers_002dbetween_0024"><code>(make-random-integer-generator</code><var> lower-bound  upper-bound</var><code>)</code></dt>
<dd><p>Creates exact integer generators.  Creates a generator that generates integers between
<var>lower-bound</var> (inclusive) and <var>upper-bound</var> (exclusive) uniformly.
</p>
<table><tr><td>&nbsp;</td><td><pre class="example">;; A die roller
(define die (make-random-integer-generator 1 7))

;; Roll the die 10 times
(generator-&gt;list die 10)
 &rArr; (6 6 2 4 2 5 5 1 2 2)
</pre></td></tr></table>
</dd></dl>

<dl>
<dt id="index-int1s"><code>(make-random-u1-generator</code><code>)</code></dt>
<dt id="index-int8s"><code>(make-random-u8-generator</code><code>)</code></dt>
<dt id="index-uint8s"><code>(make-random-s8-generator</code><code>)</code></dt>
<dt id="index-int16s"><code>(make-random-u16-generator</code><code>)</code></dt>
<dt id="index-uint16s"><code>(make-random-s16-generator</code><code>)</code></dt>
<dt id="index-int32s"><code>(make-random-u32-generator</code><code>)</code></dt>
<dt id="index-uint32s"><code>(make-random-s32-generator</code><code>)</code></dt>
<dt id="index-int64s"><code>(make-random-u64-generator</code><code>)</code></dt>
<dt id="index-uint64s"><code>(make-random-s64-generator</code><code>)</code></dt>
<dd><p>Returns uniform integer generators that generate integers in the ranges of
1-bit unsigned and
8, 16, 32, and 64-bit signed and unsigned integers.
These values can be stored in the corresponding
<a href="https://srfi.schemers.org/srfi-160/srfi-160.html">SRFI 160</a>
homogeneous vectors.</p>
<table><tr><td>&nbsp;</td><td><pre class="example">(generator-&gt;list (make-random-s8-generator) 10)
 &rArr; (20 -101 50 -99 -111 -28 -19 -61 39 110)
</pre></td></tr></table>
</dd>

<dt id="clamp"><code>(clamp-real-number</code><var> lower-bound upper-bound value</var><code>)</code></dt>
<dd><p>Returns <var>value</var> clamped to be between
<em>lower-bound</em> and <em>upper-bound</em>, inclusive.
Note that this procedure works with either exact or inexact numbers,
but will produce strange results with a mixture of the two.
</dd>
<dt id="index-reals_002dbetween_0024"><code>(make-random-real-generator</code><var> lower-bound upper-bound</var><code>)</code></dt>
<dd><p>Returns a generator that generates inexact real numbers uniformly.
(Note that this is not the same as returning all possible IEEE
floats within the stated range uniformly.)
The procedure returns reals between
<var>lower-bound</var> and <var>upper-bound</var>, both inclusive.
The similar procedure <code>random-real</code> in SRFI 27
uses the exclusive bounds 0.0 and 1.0.
</p>
<table><tr><td>&nbsp;</td><td><pre class="example">(define uniform-100 (make-random-real-generator 0 100))

(generator-&gt;list uniform-100 10)
 &rArr; (81.67965004942268 81.84927577572596 53.02443813660833)
</pre></td></tr></table>

<table><tr><td>&nbsp;</td><td><pre class="example">(define generate-from-0-below-1
  (gfilter (lambda (r) (not (= r 1.0))) (make-random-real-generator 0.0 1.0)))
</pre></td></tr></table>
</dd>

<dt id="index-complexs_002dbetween_0024"><code>(make-random-complex-generator</code><var> real-lower-bound imag-lower-bound real-upper-bound imag-upper-bound</var><code>)</code></dt>
<dd><p>Returns a generator that generates inexact complex numbers uniformly.
The procedure returns complex numbers whose real part is between
<var>real-lower-bound</var> and <var>real-upper-bound</var>, both inclusive,
and whose imaginary part is between
<var>imag-lower-bound</var> and <var>imag-upper-bound</var>, both inclusive.
</p>
</dd>

<dt id="index-booleans"><code>(make-random-boolean-generator)</code></dt>
<dd><p>Generates boolean values (<code>#f</code> and <code>#t</code>) with equal probability.
</p>
<table><tr><td>&nbsp;</td><td><pre class="example">(generator-&gt;list (make-random-boolean-generator) 10)
 &rArr; (#f #f #t #f #f #t #f #f #f #f)
</pre></td></tr></table>
</dd>

<dt id="index-chars_0024"><code>(make-random-char-generator</code><var> string</var><code>)</code></dt>
<dd><p>Returns a generator that generates characters in <var>string</var> uniformly.
Note that the characters in <var>string</var> need not be distinct, which allows simple weighting.
</p>
<table><tr><td>&nbsp;</td>
<td><pre class="example">
(define alphanumerics "ABCDEFGHIJKLMNOPQRSTUVWXYZabcdefghijklmnopqrstuvwxyz0123456789")
(define alphanumeric-chars (make-random-char-generator alphanumerics))

(generator-&gt;list alphanumeric-chars 10)
 &rArr; (#\f #\m #\3 #\S #\z #\m #\x #\S #\l #\y)
</pre></td></tr></table>
</dd>

<dt id="index-chars_0024b"><code>(make-random-string-generator</code><var> k string<code>)</code></var></dt>
<dd><p>Returns a generator that generates random strings whose characters are in <var>string</var>.
Note that the characters in <var>string</var> need not be distinct, which allows simple weighting.
The length of the strings is uniformly distributed between 0 (inclusive) and
the length of <var>string</var> (exclusive).
</p>
</dd></dl>

<h3 id="Nonuniform-distributions" class="subheading">Nonuniform distributions</h3>

<dl>
<dt id="index-bernoulli"><code>(make-bernoulli-generator</code><var> p</var><code>)</code></dt>
<dd><p>Creates a generator that yields 1 with probability <var>p</var>
and 0 with probability 1 - <var>p</var>.
</p></dd>

<dt id="index-binomial"><code>(make-binomial-generator <var>n p</var>)</code></dt>
<dd><p>Creates a binomial random variate generator, which conceptually is the sum of <code><var>n</var></code> Bernoulli-<code><var>p</var></code> random variables.

<dt id="index-categorical"><code>(make-categorical-generator</code><var> pvec</var><code>)</code></dt>
<dd><p>Creates a generator that yields
an exact integer <var>n</var> between 0 (inclusive)
and the length of <var>pvec</var> (inclusive)
with probability equal to the <var>n</var>th element of <var>pvec</var>
when n is less than length of <var>pvec</var>, and 1 minus sum of
<var>pvec</var> when n is equal to the length of <var>pvec</var>.
In other words, probabilities are supplied for all but last element,
for which the probability is implicit.
It is an error if the sum of the elements of <var>pvec</var>
is greater than 1.
</p></dd>

<dt id="index-reals_002dnormal_0024"><code>(make-normal-generator</code><var> [ mean [ deviation ] ]</var><code>)</code></dt>
<dd><p>Creates a generator that yields real numbers from a normal distribution
with the specified <var>mean</var> and <var>deviation</var>.  The default value of <var>mean</var> is 0.0
and <var>deviation</var> is 1.0.
</p></dd></dl>

<dl>
<dt id="index-reals_002dexponential_0024"><code>(make-exponential-generator</code><var> mean</var><code>)</code></dt>
<dd><p>Creates a generator that yields real numbers from an exponential distribution
with the specified <var>mean</var>.
</p></dd></dl>

<dl>
<dt id="index-integers_002dgeometric_0024"><code>(make-geometric-generator</code><var> p</var><code>)</code></dt>
<dd><p>Creates a generator that yields integers from the geometric distribution
with success probability <var>p</var> (0 &lt;= p &lt;= 1).  The mean is <code>1/p</code> and
variance is <code>(1-p)/p^2</code>.
</p></dd></dl>

<dl>
<dt id="index-integers_002dpoisson_0024"><code>(make-poisson-generator</code><var> L</var><code>)</code></dt>
<dd><p>Creates a generator that yields integers from the Poisson distribution with
mean <var>L</var>, variance <var>L</var>.
</p></dd></dl>

<dl>
<dt id="index-integers_002dzipf_0024"><code>(make-zipf-generator</code><var>
N [ s [ q ] ]</var><code>)</code></dt>
<dd><p>Creates a generator that yields integers <var>k</var> from the
generalized Zipf distribution <code>1/(k+q)^s</code> with (1 &le; k &le; <var>N</var>).
The default value of <var>s</var> is 1.0 and the default value of
<var>q</var> is 0.0.  Parameters outside the valid range are likely
to result in overflows or loss of precision.  Valid parameter ranges
are real -10 &lt; <var>s</var> &lt; 100 and
real -0.5 &lt; <var>q</var> &lt; 2e8 and
integer 1 &le; <var>N</var> &le; <code>int-max</code>.
</p></dd></dl>

<dl>
    <dt id="index-reals_sphere"><code>(make-sphere-generator <var>n</var>)</code></dt>
    <dd>
        Creates a generator that yields vectors of dimension
        (<var>n</var> + 1) of real numbers that are randomly,
        independently distributed on the surface of a
        <var>n</var>-sphere. That is, the vectors are of unit length.
    </dd>
</dl>

<dl>
    <dt id="index-reals_ellipsoid"><code>(make-ellipsoid-generator <var>axes</var>)</code></dt>
    <dd>
        Creates a generator that yields vectors of dimension (n + 1)
        of real numbers that are randomly, independently distributed
        on the surface of a n-ellipsoid.  The ellipsoid is specified
        by the <var>axes</var> argument, which must be a vector of
        real numbers giving the axes lengths. Given axes = (a,b, ...),
        then the generated vectors v=(x,y, ...) obey
        1 = x<sup>2</sup>/a<sup>2</sup> + y<sup>2</sup>/b<sup>2</sup> + ... .
    </dd>
</dl>

<dl>
    <dt id="index-reals_ball"><code>(make-ball-generator <var>dimensions</var>)</code></dt>
    <dd>
        Creates a generator that yields vectors of dimension n of
        of real numbers corresponding to be inside of a n-ball.
        The <var>dimensions</var> argument can be either a vector
        of n real numbers, in which case they are taken as the axes
        of an ellipsoid, or it can be an integer, in which case it's
        treated as the dimension n, (i.e. the generated vectors
        are inside a ball of radius 1.)
    </dd>
</dl>

<h3 id="Generator-operations" class="subheading">Generator operations</h3>

<dl>
<dt id="index-samples_002dfrom"><code>(gsampling</code><var> generator</var> ...<code>)</code></dt>
<dd><p>Takes the <var>generators</var>
and returns a new generator.  Every time the resulting generator is called,
it picks one of the input generators with equal probability, then
calls it to get a value.
When all the generators are exhausted or no generators are specified,
the new generator returns an end-of-file object.
</p></dd></dl>



<h2>Implementation</h2>

<p>The sample implementation is in the repository of this SRFI.
An R7RS library file and a separate file containing the actual
implementation are provided, along with a test file that
works with SRFI 64.  The library itself depends on
either SRFI 121 or SRFI 158, and of course SRFI 27.</p>

<h2>Acknowledgements</h2>

<p>This SRFI began life as Shiro Kawai's  specification for
<code>data.random</code>, a Gauche library.  Many of the names have
been changed to fit in better with SRFI 158 names, but the essence
is the same.  John Cowan made those and other revisions, and then
put the SRFI on the back burner until he got around to implementing
it.  Arvydas Silanskas began by asking why the next R7RS-large
ballot was so delayed, and ended up volunteering to write code for
the parts already specified.  This SRFI is his first such implementation,
and in the process of writing it he found a number of errors in the specification
as well, which John was very glad to be told about.</p>

<p>During the SRFI review process,
the following additional generators were added:
the binomial and random-source generators written by Brad Lucier,
and the Zipf, sphere, and ball generators written by Linas Vepstas.</p>

<p>Thanks also to the Scheme community and especially the contributors
to the SRFI 194 mailing list, including
Shiro Kawai and Marc Nieper-Wißkirchen.</p>

<h2>Copyright</h2>

<p>Copyright &copy; John Cowan (2020).</p>

<p>
  Permission is hereby granted, free of charge, to any person
  obtaining a copy of this software and associated documentation files
  (the "Software"), to deal in the Software without restriction,
  including without limitation the rights to use, copy, modify, merge,
  publish, distribute, sublicense, and/or sell copies of the Software,
  and to permit persons to whom the Software is furnished to do so,
  subject to the following conditions:

<p>
  The above copyright notice and this permission notice (including the
  next paragraph) shall be included in all copies or substantial
  portions of the Software.
<p>
  THE SOFTWARE IS PROVIDED "AS IS", WITHOUT WARRANTY OF ANY KIND,
  EXPRESS OR IMPLIED, INCLUDING BUT NOT LIMITED TO THE WARRANTIES OF
  MERCHANTABILITY, FITNESS FOR A PARTICULAR PURPOSE AND
  NONINFRINGEMENT.  IN NO EVENT SHALL THE AUTHORS OR COPYRIGHT HOLDERS
  BE LIABLE FOR ANY CLAIM, DAMAGES OR OTHER LIABILITY, WHETHER IN AN
  ACTION OF CONTRACT, TORT OR OTHERWISE, ARISING FROM, OUT OF OR IN
  CONNECTION WITH THE SOFTWARE OR THE USE OR OTHER DEALINGS IN THE
  SOFTWARE.

  <hr>
  <address>Editor: <a href="mailto:srfi-editors+at+srfi+dot+schemers+dot+org">Arthur A. Gleckler</a></address></body></html><|MERGE_RESOLUTION|>--- conflicted
+++ resolved
@@ -12,12 +12,8 @@
 
 <h1><a href="https://srfi.schemers.org/"><img class="srfi-logo" src="https://srfi.schemers.org/srfi-logo.svg" alt="SRFI logo" /></a>194: Random data generators</h1>
 
-<<<<<<< HEAD
 <p>by Shiro Kawai (design), Arvydas Silanskas (implementation),
 Linas Vepštas (implementation) John Cowan (editor and shepherd)</p>
-=======
-<p>by Shiro Kawai (design), Arvydas Silanskas (implementation), John Cowan (editor and shepherd), and Linas Vepštas (implementation)</p>
->>>>>>> 773b25cb
 
 <h2>Status</h2>
 
