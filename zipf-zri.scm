--- conflicted
+++ resolved
@@ -28,55 +28,6 @@
 ;
 (define (make-zipf-generator/zri n s q)
 
-<<<<<<< HEAD
-  ; The hat function h(x) = 1 / (x+q)^s
-  (define (hat x)
-    (expt (+ x q) (- s)))
-
-  ; The integral of hat(x)
-  ; H(x) = (x+q)^{1-s} / (1-s)
-  ; Note that H(x) is always negative.
-  (define (big-h x)
-    (define 1ms (- 1 s))
-    (/ (expt (+ q x) 1ms) 1ms))
-
-  ; The inverse function of H(x)
-  ; H^{-1}(y) = -q + (y(1-s))^{1/(1-s)}
-  (define (big-h-inv y)
-    (define 1ms (- 1 s))
-    (define oms (/ 1 1ms))
-    (- (expt (* y 1ms) oms) q))
-
-  ; Lower and upper bounds for the uniform random generator.
-  ; Note that both are negative for all values of s.
-  (define big-h-half (big-h 0.5))
-  (define big-h-n (big-h (+ n 0.5)))
-
-  ; Rejection cut
-  (define cut (- 1 (big-h-inv (- (big-h 1.5) (expt (+ 1 q) (- s))))))
-
-  ; Uniform distribution
-  (define dist (make-random-real-generator big-h-half big-h-n))
-
-  ; Attempt to hit the dartboard. Return #f if we fail,
-  ; otherwise return an integer between 1 and n.
-  (define (try)
-    (define u (dist))
-    (define x (big-h-inv u))
-    (define kflt (floor (+ x 0.5)))
-    (define k (exact kflt))
-    (if (or
-          (<= (- k x) cut)
-          (>= u (- (big-h (+ k 0.5)) (hat k)))) k #f))
-
-  ; Did we hit the dartboard? If not, try again.
-  (define (loop-until)
-    (define k (try))
-    (if k k (loop-until)))
-
-  ; Return the generator.
-  loop-until)
-=======
 	; The hat function h(x) = 1 / (x+q)^s
 	(define (hat x)
 		(expt (+ x q) (- s)))
@@ -125,7 +76,6 @@
 	; Return the generator.
 	loop-until
 )
->>>>>>> 35b9d479
 
 ;------------------------------------------------------------------
 ;
@@ -139,80 +89,6 @@
 ; This handles the special case of s==1 perfectly.
 (define (make-zipf-generator/one n s q)
 
-<<<<<<< HEAD
-  (define 1ms (- 1 s))
-
-  ; The hat function h(x) = 1 / (x+q)^s
-  ; Written for s->1 i.e. 1/(x+q)(x+q)^{s-1}
-  (define (hat x)
-    (define xpq (+ x q))
-    (/ (expt xpq 1ms) xpq))
-
-  ; Expansion of exn(y) = [exp(y(1-s))-1]/(1-s) for s->1
-  ; Expanded to 4th order.
-  ; Should equal this:
-  ;;; (define (exn lg) (/ (- (exp (* 1ms lg)) 1) 1ms))
-  ; but more accurate for s near 1.0
-  (define (exn lg)
-    (define (trm n u lg) (* lg (+ 1 (/ (* 1ms u) n))))
-    (trm 2 (trm 3 (trm 4 1 lg) lg) lg))
-
-  ; Expansion of lg(y) = [log(1 + y(1-s))] / (1-s) for s->1
-  ; Expanded to 4th order.
-  ; Should equal this:
-  ;;; (define (lg y) (/ (log (+ 1 (* y 1ms))) 1ms))
-  ; but more accurate for s near 1.0
-  (define (lg y)
-    (define yms (* y 1ms))
-    (define (trm n u r) (- (/ 1 n) (* u r)))
-    (* y (trm 1 yms (trm 2 yms (trm 3 yms (trm 4 yms 0))))))
-
-  ; The integral of hat(x) defined at s==1
-  ; H(x) = [exp{(1-s) log(x+q)} - 1]/(1-s)
-  ; Should equal this:
-  ;;;  (define (big-h x) (/ (- (exp (* 1ms (log (+ q x)))) 1)  1ms))
-  ; but expanded so that it's more accurate for s near 1.0
-  (define (big-h x)
-    (exn (log (+ q x))))
-
-  ; The inverse function of H(x)
-  ; H^{-1}(y) = -q + (1 + y(1-s))^{1/(1-s)}
-  ; Should equal this:
-  ;;; (define (big-h-inv y) (- (expt (+ 1 (* y 1ms)) (/ 1 1ms)) q ))
-  ; but expanded so that it's more accurate for s near 1.0
-  (define (big-h-inv y)
-    (- (exp (lg y)) q))
-
-  ; Lower and upper bounds for the uniform random generator.
-  ; Note that both are negative for all values of s.
-  (define big-h-half (big-h 0.5))
-  (define big-h-n (big-h (+ n 0.5)))
-
-  ; Rejection cut
-  (define cut (- 1 (big-h-inv (- (big-h 1.5) (/ 1 (+ 1 q))))))
-
-  ; Uniform distribution
-  (define dist (make-random-real-generator big-h-half big-h-n))
-
-  ; Attempt to hit the dartboard. Return #f if we fail,
-  ; otherwise return an integer between 1 and n.
-  (define (try)
-    (define u (dist))
-    (define x (big-h-inv u))
-    (define kflt (floor (+ x 0.5)))
-    (define k (exact kflt))
-    (if (or
-          (<= (- k x) cut)
-          (>= u (- (big-h (+ k 0.5)) (hat k)))) k #f))
-
-  ; Did we hit the dartboard? If not, try again.
-  (define (loop-until)
-    (define k (try))
-    (if k k (loop-until)))
-
-  ; Return the generator.
-  loop-until)
-=======
 	(define 1ms (- 1 s))
 
 	; The hat function h(x) = 1 / (x+q)^s
@@ -286,7 +162,6 @@
 	; Return the generator.
 	loop-until
 )
->>>>>>> 35b9d479
 
 ;------------------------------------------------------------------
 ;
@@ -306,12 +181,13 @@
 ;    (generator->list zgen 10)
 ;
 (define make-zipf-generator
-  (case-lambda
-    ((n)
-     (make-zipf-generator n 1.0 0.0))
-    ((n s)
-     (make-zipf-generator n s 0.0))
-    ((n s q)
-     (if (< 1e-5 (abs (- 1 s)))
-         (make-zipf-generator/zri n s q)
-         (make-zipf-generator/one n s q)))))+	(case-lambda
+		((n)
+			(make-zipf-generator n 1.0 0.0))
+		((n s)
+			(make-zipf-generator n s 0.0))
+		((n s q)
+			(if (< 1e-5 (abs (- 1 s)))
+				(make-zipf-generator/zri n s q)
+				(make-zipf-generator/one n s q))))
+)